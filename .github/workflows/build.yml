--- conflicted
+++ resolved
@@ -1,9 +1,6 @@
 name: Build & test
-<<<<<<< HEAD
-run-name: Build & test — ${{ github.ref_name }}
-=======
+
 run-name: ${{ github.workflow }} — ${{ github.sha }}
->>>>>>> c0c31977
 
 on:
   push:
